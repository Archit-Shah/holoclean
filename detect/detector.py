--- conflicted
+++ resolved
@@ -12,12 +12,8 @@
     def __init__(self, name):
         """
         Construct error detection object
-<<<<<<< HEAD
         
-        :param dataset: A dataset object
-=======
         :param name: The name of the error detector
->>>>>>> c9b89915
         """
         self.name = name
         self.ds = None
