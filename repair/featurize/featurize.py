import logging
import torch
from tqdm import tqdm

from dataset import AuxTables


class FeaturizedDataset:
    def __init__(self, dataset, env, featurizers):
        self.ds = dataset
        self.env = env
        self.total_vars, self.classes = self.ds.get_domain_info()
        self.processes = self.env['threads']
        for f in featurizers:
            f.setup_featurizer(self.ds, self.total_vars, self.classes, self.processes)
        tensors = [f.create_tensor() for f in featurizers]
        tensor = torch.cat(tensors,2)
        self.tensor = tensor
        self.in_features = self.tensor.shape[2]
        self.weak_labels = self.generate_weak_labels()
        self.var_class_mask, self.var_to_domsize = self.generate_var_mask()

    def generate_weak_labels(self):
<<<<<<< HEAD
        """
        generate_weak_labels returns a tensor where for each VID we have the
        domain index of the initial value.

        :return: Torch.Tensor of size (# of variables) X 1 where tensor[i][0]
            contains the domain index of the initial value for the i-th
            variable/VID.
        """
        if self.env['verbose']:
            print("Generating weak labels.")
=======
        logging.debug("Generating weak labels.")
>>>>>>> 956ecc66
        query = 'SELECT _vid_, init_index FROM %s AS t1 LEFT JOIN %s AS t2 ' \
                'ON t1._cid_ = t2._cid_ WHERE t2._cid_ is NULL OR t1.fixed = 1;' % (
        AuxTables.cell_domain.name, AuxTables.dk_cells.name)
        res = self.ds.engine.execute_query(query)
        if len(res) == 0:
            raise Exception("No weak labels available. Reduce pruning threshold.")
        labels = -1 * torch.ones(self.total_vars, 1).type(torch.LongTensor)
        for tuple in tqdm(res):
            vid = int(tuple[0])
            label = int(tuple[1])
            labels[vid] = label
        logging.debug("DONE generating weak labels.")
        return labels

    def generate_var_mask(self):
<<<<<<< HEAD
        """
        generate_var_mask returns a mask tensor where invalid domain indexes
        for a given variable/VID has value -10e6.

        An invalid domain index is possible since domain indexes are expanded
        to the maximum domain size of a given VID: e.g. if a variable A has
        10 unique values and variable B has 6 unique values, then the last
        4 domain indexes (index 6-9) of variable B are invalid.

        :return: Torch.Tensor of size (# of variables) X (max domain)
            where tensor[i][j] = 0 iff the value corresponding to domain index 'j'
            is valid for the i-th VID and tensor[i][j] = -10e6 otherwise.
        """
        if self.env['verbose']:
            print("Generating mask.")
=======
        logging.debug("Generating mask.")
>>>>>>> 956ecc66
        var_to_domsize = {}
        query = 'SELECT _vid_, domain_size FROM %s' % AuxTables.cell_domain.name
        res = self.ds.engine.execute_query(query)
        mask = torch.zeros(self.total_vars,self.classes)
        for tuple in tqdm(res):
            vid = int(tuple[0])
            max_class = int(tuple[1])
            mask[vid, max_class:] = -10e6
            var_to_domsize[vid] = max_class
        logging.debug("DONE generating mask.")
        return mask, var_to_domsize

    def get_tensor(self):
        return self.tensor

    def get_training_data(self):
        """
        get_training_data returns X_train, y_train, and mask_train
        where each row of each tensor is a variable/VID and
        y_train are weak labels for each variable i.e. they are
        set as the initial values.

        This assumes that we have a larger proportion of correct initial values
        and only a small amount of incorrect initial values which allow us
        to train to convergence.
        """
        train_idx = (self.weak_labels != -1).nonzero()[:,0]
        X_train = self.tensor.index_select(0, train_idx)
        Y_train = self.weak_labels.index_select(0, train_idx)
        mask_train = self.var_class_mask.index_select(0, train_idx)
        return X_train, Y_train, mask_train

    def get_infer_data(self):
        infer_idx = (self.weak_labels == -1).nonzero()[:, 0]
        X_infer = self.tensor.index_select(0, infer_idx)
        mask_infer = self.var_class_mask.index_select(0, infer_idx)
        return X_infer, mask_infer, infer_idx<|MERGE_RESOLUTION|>--- conflicted
+++ resolved
@@ -21,7 +21,6 @@
         self.var_class_mask, self.var_to_domsize = self.generate_var_mask()
 
     def generate_weak_labels(self):
-<<<<<<< HEAD
         """
         generate_weak_labels returns a tensor where for each VID we have the
         domain index of the initial value.
@@ -30,11 +29,7 @@
             contains the domain index of the initial value for the i-th
             variable/VID.
         """
-        if self.env['verbose']:
-            print("Generating weak labels.")
-=======
         logging.debug("Generating weak labels.")
->>>>>>> 956ecc66
         query = 'SELECT _vid_, init_index FROM %s AS t1 LEFT JOIN %s AS t2 ' \
                 'ON t1._cid_ = t2._cid_ WHERE t2._cid_ is NULL OR t1.fixed = 1;' % (
         AuxTables.cell_domain.name, AuxTables.dk_cells.name)
@@ -50,7 +45,6 @@
         return labels
 
     def generate_var_mask(self):
-<<<<<<< HEAD
         """
         generate_var_mask returns a mask tensor where invalid domain indexes
         for a given variable/VID has value -10e6.
@@ -64,11 +58,7 @@
             where tensor[i][j] = 0 iff the value corresponding to domain index 'j'
             is valid for the i-th VID and tensor[i][j] = -10e6 otherwise.
         """
-        if self.env['verbose']:
-            print("Generating mask.")
-=======
         logging.debug("Generating mask.")
->>>>>>> 956ecc66
         var_to_domsize = {}
         query = 'SELECT _vid_, domain_size FROM %s' % AuxTables.cell_domain.name
         res = self.ds.engine.execute_query(query)
